version: "3.7"
services:
  mongodb:
    image: mongo:6.0.6
    container_name: 'mongo'
    restart: always
    ports:
      - 27017:27017
    healthcheck:
      test: ["CMD", "mongosh", "--eval", "db.runCommand('ping').ok"]
      interval: 30s
      timeout: 10s
      retries: 5
    networks:
      - backend_services
  rabbitmq:
    image: rabbitmq:3.11.17-management-alpine
    container_name: 'rabbitmq'
    restart: always
    environment:
      - "RABBITMQ_DEFAULT_USER=username"
      - "RABBITMQ_DEFAULT_PASS=password"
    ports:
      - 15672:15672
      - 5672:5672
    healthcheck:
      test: ["CMD", "rabbitmqctl", "status"]
      interval: 30s
      timeout: 10s
      retries: 5
    networks:
      - backend_services
  orderservice:
    build: src/order-service
    container_name: 'orderservice'
    restart: always
    ports:
      - 3000:3000
    healthcheck:
      test: ["CMD", "wget", "-O", "/dev/null", "-q", "http://orderservice:3000/health"]
      interval: 30s
      timeout: 10s
      retries: 5
    environment:
      - ORDER_QUEUE_PROTOCOL=amqp
      - ORDER_QUEUE_HOSTNAME=rabbitmq
      - ORDER_QUEUE_PORT=5672
      - ORDER_QUEUE_USERNAME=username
      - ORDER_QUEUE_PASSWORD=password
    networks:
      - backend_services
    depends_on:
      rabbitmq:
        condition: service_healthy
  makelineservice:
    build: src/makeline-service
    container_name: 'makelineservice'
    restart: always
    ports:
      - 3001:3001
    healthcheck:
      test: ["CMD", "wget", "-O", "/dev/null", "-q", "http://makelineservice:3001/health"]
      interval: 30s
      timeout: 10s
      retries: 5
    environment:
      - ORDER_QUEUE_CONNECTION_STRING=amqp://username:password@rabbitmq:5672/
      - ORDER_QUEUE_NAME=orders
      - ORDER_DB_CONNECTION_STRING=mongodb://mongodb:27017
      - ORDER_DB_NAME=orderdb
      - ORDER_DB_COLLECTION_NAME=orders
    networks:
      - backend_services
    depends_on:
      rabbitmq:
        condition: service_healthy
      mongodb:
        condition: service_healthy
  productservice:
    build: src/product-service
    container_name: 'productservice'
    restart: always
    ports:
      - 3002:3002
    healthcheck:
      test: ["CMD", "wget", "-O", "/dev/null", "-q", "http://productservice:3002/health"]
      interval: 30s
      timeout: 10s
      retries: 5
    networks:
      - backend_services
  storefront:
    build: src/store-front
    container_name: 'storefront'
    restart: always
    ports:
      - 8080:8080
    healthcheck:
      test: ["CMD", "wget", "-O", "/dev/null", "-q", "http://storefront:80/health"]
      interval: 30s
      timeout: 10s
      retries: 5
    environment:
      - VUE_APP_PRODUCT_SERVICE_URL=http://productservice:3002/
      - VUE_APP_ORDER_SERVICE_URL=http://orderservice:3000/
    networks:
      - backend_services
    depends_on:
      - productservice
      - orderservice
  storeadmin:
    build: src/store-admin
    container_name: 'storeadmin'
    restart: always
    ports:
      - 8081:8081
    healthcheck:
      test: ["CMD", "wget", "-O", "/dev/null", "-q", "http://storeadmin:80/health"]
      interval: 30s
      timeout: 10s
      retries: 5
    environment:
      - VUE_APP_PRODUCT_SERVICE_URL=http://productservice:3002/
      - VUE_APP_MAKELINE_SERVICE_URL=http://makelineservice:3001/
      - VUE_APP_ORDER_SERVICE_URL=http://orderservice:3000/
      - VUE_APP_AI_SERVICE_URL=http://aiservice:5001/
    networks:
      - backend_services
    depends_on:
      - productservice
      - makelineservice
  virtualcustomer:
    build: src/virtual-customer
    container_name: 'virtualcustomer'
    restart: always
    environment:
      - ORDER_SERVICE_URL=http://orderservice:3000/
      - ORDERS_PER_HOUR=500
    networks:
      - backend_services
    depends_on:
      orderservice:
        condition: service_healthy
  virtualworker:
    build: src/virtual-worker
    container_name: 'virtualworker'
    restart: always
    environment:
      - MAKELINE_SERVICE_URL=http://makelineservice:3001
      - ORDERS_PER_HOUR=400
    networks:
      - backend_services
    depends_on:
      makelineservice:
        condition: service_healthy
<<<<<<< HEAD
  # aiservice:
  #   build: src/ai-service
  #   container_name: 'aiservice'
  #   restart: always
  #   ports:
  #     - 5001:5001
  #   healthcheck:
  #     test: ["CMD", "wget", "-O", "/dev/null", "-q", "http://aiservice:5001/health"]
  #     interval: 30s
  #     timeout: 10s
  #     retries: 5
  #   environment:
  #     - USE_AZURE_OPENAI=True
  #     - AZURE_OPENAI_DEPLOYMENT_NAME=
  #     - AZURE_OPENAI_ENDPOINT=
  #     - OPENAI_API_KEY=
  #     - OPENAI_ORG_ID=
  #   networks:
  #     - backend_services
=======
  aiservice:
    build: src/ai-service
    container_name: 'aiservice'
    restart: always
    ports:
      - 5001:5001
    healthcheck:
      test: ["CMD", "wget", "-O", "/dev/null", "-q", "http://aiservice:5001/health"]
      interval: 30s
      timeout: 10s
      retries: 5
    environment:
      - USE_AZURE_OPENAI=True # set to False if you are not using Azure OpenAI
      - AZURE_OPENAI_DEPLOYMENT_NAME= # required if using Azure OpenAI
      - AZURE_OPENAI_ENDPOINT= # required if using Azure OpenAI
      - OPENAI_API_KEY= # always required
      - OPENAI_ORG_ID= # required if using OpenAI
    networks:
      - backend_services
>>>>>>> a1f2a6e5
networks:
  backend_services:
    driver: bridge<|MERGE_RESOLUTION|>--- conflicted
+++ resolved
@@ -153,27 +153,6 @@
     depends_on:
       makelineservice:
         condition: service_healthy
-<<<<<<< HEAD
-  # aiservice:
-  #   build: src/ai-service
-  #   container_name: 'aiservice'
-  #   restart: always
-  #   ports:
-  #     - 5001:5001
-  #   healthcheck:
-  #     test: ["CMD", "wget", "-O", "/dev/null", "-q", "http://aiservice:5001/health"]
-  #     interval: 30s
-  #     timeout: 10s
-  #     retries: 5
-  #   environment:
-  #     - USE_AZURE_OPENAI=True
-  #     - AZURE_OPENAI_DEPLOYMENT_NAME=
-  #     - AZURE_OPENAI_ENDPOINT=
-  #     - OPENAI_API_KEY=
-  #     - OPENAI_ORG_ID=
-  #   networks:
-  #     - backend_services
-=======
   aiservice:
     build: src/ai-service
     container_name: 'aiservice'
@@ -193,7 +172,6 @@
       - OPENAI_ORG_ID= # required if using OpenAI
     networks:
       - backend_services
->>>>>>> a1f2a6e5
 networks:
   backend_services:
     driver: bridge