--- conflicted
+++ resolved
@@ -13,16 +13,12 @@
     shell: sh
     continueOnError: false
     interactive: false
-<<<<<<< HEAD
     run: azd-hooks/postprovision.sh
-=======
-    run: infra/azd-hooks/postprovision.sh
   predeploy:
     shell: sh
     continueOnError: false
     interactive: false
-    run: infra/azd-hooks/predeploy.sh
->>>>>>> 192bb554
+    run: azd-hooks/predeploy.sh
 infra:
   provider: terraform
   path: infra/terraform